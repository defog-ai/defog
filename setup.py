from setuptools import find_packages, setup

# with open("./requirements.txt", "r") as f:
#     requirements = f.read().splitlines()

setup(
    name="defog",
    packages=find_packages(),
    package_data={"defog": ["gcp/*", "aws/*"]},
<<<<<<< HEAD
    version="0.46.2",
=======
    version="0.46.3",
>>>>>>> 014deb05
    description="Defog is a Python library that helps you generate data queries from natural language questions.",
    author="Full Stack Data Pte. Ltd.",
    license="MIT",
    # install_requires=requirements,
    install_requires=[
        "requests>=2.28.2",
        "psycopg2-binary>=2.9.5",
    ],
    entry_points={
        "console_scripts": [
            "defog=defog.cli:main",
        ],
    },
    author_email="founders@defog.ai",
    url="https://github.com/defog-ai/defog-python",
    long_description="Defog is a Python library that helps you generate data queries from natural language questions.",
    long_description_content_type="text/markdown",
)<|MERGE_RESOLUTION|>--- conflicted
+++ resolved
@@ -7,11 +7,7 @@
     name="defog",
     packages=find_packages(),
     package_data={"defog": ["gcp/*", "aws/*"]},
-<<<<<<< HEAD
-    version="0.46.2",
-=======
     version="0.46.3",
->>>>>>> 014deb05
     description="Defog is a Python library that helps you generate data queries from natural language questions.",
     author="Full Stack Data Pte. Ltd.",
     license="MIT",
